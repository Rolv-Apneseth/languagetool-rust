--- conflicted
+++ resolved
@@ -30,18 +30,14 @@
 tokio = { version = "^1.0", features = ["macros"]}
 
 [features]
-
 annotate = ["annotate-snippets"]
 cli = ["clap", "tokio"]
-<<<<<<< HEAD
 docker = []
-=======
-full = ["annotate", "cli", "unstable"]
+full = ["annotate", "cli", "docker", "unstable"]
 
 native-tls = ["reqwest/native-tls"]
 native-tls-vendored = ["reqwest/native-tls-vendored"]
 
->>>>>>> 8ba0948a
 unstable = []
 
 default = ["cli", "native-tls"]
