--- conflicted
+++ resolved
@@ -96,13 +96,9 @@
 name = "languagetool-rust"
 readme = "README.md"
 repository = "https://github.com/jeertmans/languagetool-rust"
-<<<<<<< HEAD
 rust-version = "1.77.0"
 version = "2.1.4"
-=======
-rust-version = "1.74.0"
-version = "2.1.5"
->>>>>>> af91b088
+
 
 [package.metadata.docs.rs]
 all-features = true
